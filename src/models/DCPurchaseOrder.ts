--- conflicted
+++ resolved
@@ -33,17 +33,13 @@
   declare createdAt: CreationOptional<Date>;
   declare updatedAt: CreationOptional<Date>;
   declare isEdited: boolean | false;
-<<<<<<< HEAD
-  declare Products?: DCPOProduct[];
   declare paymentType: string;
   declare paymentStatus: string;
   declare paymentDueDate: Date | null;
   declare creditPeriodDays: number | null;
 
 
-=======
   declare SkuMatrix?: DCPOSkuMatrix[];
->>>>>>> cb6c8fd0
 }
 
 DCPurchaseOrder.init(
