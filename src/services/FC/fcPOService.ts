import { Transaction, QueryTypes } from 'sequelize';
import sequelize from '../../config/database';
import FCPurchaseOrder from '../../models/FCPurchaseOrder';
import FCPOProduct from '../../models/FCPOProduct';
import FCPOApproval from '../../models/FCPOApproval';
import FCPOSkuMatrix from '../../models/FCPOSkuMatrix';
import ProductMaster from '../../models/NewProductMaster';
import User from '../../models/User';
import FulfillmentCenter from '../../models/FulfillmentCenter';
import DistributionCenter from '../../models/DistributionCenter';
import { FC_PO_CONSTANTS } from '../../constants/fcPOConstants';
import { Op } from 'sequelize';

export class FCPOService {
  /**
   * Create a new FC Purchase Order
   */
  static async createFCPO(data: {
    fcId: number;
    dcId: number;
    products: any[];
    description?: string;
    notes?: string;
    priority?: string;
    createdBy: number;
  }): Promise<FCPurchaseOrder> {
    const transaction: Transaction = await sequelize.transaction();

    try {
      // Generate PO ID
      const latestPO = await FCPurchaseOrder.findOne({
        order: [['id', 'DESC']],
        transaction,
      });

      let nextPoId = 'FCPO1';
      if (latestPO && latestPO.poId) {
        const lastPoNumber = parseInt(latestPO.poId.replace('FCPO', '')) || 0;
        nextPoId = `FCPO${lastPoNumber + 1}`;
      }

      // Calculate total amount
      const totalAmount = data.products.reduce((sum, product) => {
        return sum + (product.totalPrice || 0);
      }, 0);

      // Create FC Purchase Order
      const fcPO = await FCPurchaseOrder.create(
        {
          poId: nextPoId,
          fcId: data.fcId,
          dcId: data.dcId,
          totalAmount,
          status: 'PENDING_APPROVAL',
          priority: (data.priority as 'LOW' | 'MEDIUM' | 'HIGH' | 'URGENT') || 'MEDIUM',
          description: data.description,
          notes: data.notes,
          createdBy: data.createdBy,
        },
        { transaction }
      );

      // Process products
      const productRecords: any[] = [];
      const skuMatrixRecords: any[] = [];

      for (const product of data.products) {
<<<<<<< HEAD
        // Find the product by catalogue_id
=======
        // Find the product by catalogue_id in ProductMaster table
>>>>>>> 1f369952
        const parentProduct = await ProductMaster.findOne({
          where: { catelogue_id: product.catelogue_id },
          transaction,
        });

        if (!parentProduct) {
          throw new Error(`Product with catalogue_id ${product.catelogue_id} not found`);
        }

        // Create main product record
        const productRecord = {
          fcPOId: fcPO.id,
          productId: parentProduct.id,
          catalogueId: product.catelogue_id.toString(),
          productName: product.product_name || parentProduct.name,
          description: product.description || parentProduct.description,
          quantity: product.total_quantity,
          unitPrice: product.totalPrice / product.total_quantity, // Calculate unit price
          totalAmount: product.totalPrice,
          mrp: product.mrp || parentProduct.mrp,
          cost: product.totalPrice / product.total_quantity, // Use unit price as cost
          notes: product.notes || '',
          hsn: product.hsn || parentProduct.hsn || '00000000',
          eanUpc: product.ean_upc || parentProduct.ean_upc || '00000000000000',
          weight: product.weight || parentProduct.weight || 0,
          length: product.length || parentProduct.length || 0,
          height: product.height || parentProduct.height || 0,
          width: product.width || parentProduct.width || 0,
          inventoryThreshold: 0,
          gst: product.gst || parentProduct.gst || 0,
          cess: product.cess || parentProduct.cess || 0,
          imageUrl: product.image_url || parentProduct.image_url || '',
          brandId: product.brand_id || parentProduct.brand_id || 1,
<<<<<<< HEAD
          categoryId: product.category_id || parentProduct.category || 1,
=======
          categoryId: product.category_id || 1,
>>>>>>> 1f369952
          status: 1,
        };

        productRecords.push(productRecord);
      }

      const createdProducts = await FCPOProduct.bulkCreate(productRecords, { transaction });
      
      // Process SKU matrix and store in fc_po_sku_matrix table
      for (let i = 0; i < data.products.length; i++) {
        const product = data.products[i];
        const createdProduct = createdProducts[i];
        
        if (product.sku_matrix_on_catelogue_id && Array.isArray(product.sku_matrix_on_catelogue_id)) {
          for (const skuItem of product.sku_matrix_on_catelogue_id) {
            const skuMatrixRecord = {
              fcPOId: fcPO.id,
              fcPOProductId: createdProduct.id,
              catalogueId: skuItem.catalogue_id || product.catelogue_id,
              sku: skuItem.sku,
              productName: skuItem.product_name,
              hsn: skuItem.hsn,
              mrp: parseFloat(skuItem.mrp) || 0,
              eanUpc: skuItem.ean_upc,
              brand: skuItem.brand,
              weight: skuItem.weight || 0,
              length: skuItem.length || 0,
              height: skuItem.height || 0,
              width: skuItem.width || 0,
              gst: parseFloat(skuItem.gst) || 0,
              cess: parseFloat(skuItem.cess) || 0,
              sellingPrice: parseFloat(skuItem.selling_price) || 0,
              rlp: parseFloat(skuItem.rlp) || 0,
              rlpWithoutTax: parseFloat(skuItem.rlp_w_o_tax) || 0,
              gstType: skuItem.gstType as 'SGST+CGST' | 'IGST' | 'NONE' || 'NONE',
              quantity: skuItem.quantity || 0,
              totalAmount: (parseFloat(skuItem.selling_price) || 0) * (skuItem.quantity || 0),
              status: 'PENDING' as 'PENDING' | 'READY_FOR_GRN' | 'PROCESSED',
              createdBy: data.createdBy,
            };
            skuMatrixRecords.push(skuMatrixRecord);
          }
          
          // Update the FCPOProduct with the SKU matrix JSON data
          await createdProduct.update({
            skuMatrixOnCatalogueId: JSON.stringify(product.sku_matrix_on_catelogue_id)
          }, { transaction });
        }
      }

      // Create SKU matrix records using raw SQL to bypass Sequelize caching issues
      if (skuMatrixRecords.length > 0) {
        for (const record of skuMatrixRecords) {
          await sequelize.query(
            `INSERT INTO fc_po_sku_matrix (
              fc_po_id, fc_po_product_id, catalogue_id, sku, product_name, hsn, mrp, ean_upc, 
              brand, weight, length, height, width, gst, cess, selling_price, rlp, rlp_without_tax, 
              gst_type, quantity, total_amount, status, created_by
            ) VALUES (?, ?, ?, ?, ?, ?, ?, ?, ?, ?, ?, ?, ?, ?, ?, ?, ?, ?, ?, ?, ?, ?, ?)`,
            {
              replacements: [
                record.fcPOId, record.fcPOProductId, record.catalogueId, record.sku, record.productName,
                record.hsn, record.mrp, record.eanUpc, record.brand, record.weight, record.length,
                record.height, record.width, record.gst, record.cess, record.sellingPrice, record.rlp,
                record.rlpWithoutTax, record.gstType, record.quantity, record.totalAmount, record.status,
                record.createdBy
              ],
              transaction,
              type: QueryTypes.INSERT
            }
          );
        }
      }

      // Create initial approval record for the creator
      await FCPOApproval.create({
        fcPOId: fcPO.id,
        approverId: data.createdBy,
        status: 'PENDING',
        comments: 'Initial creation - pending approval',
      }, { transaction });

      await transaction.commit();

      // Return the created PO with products (outside transaction)
      try {
        const result = await FCPurchaseOrder.findByPk(fcPO.id, {
        include: [
          {
            model: FCPOProduct,
            as: 'Products',
            include: [
              {
                model: ProductMaster,
                as: 'Product',
                attributes: ['id', 'name', 'description', 'mrp'],
              },
            ],
          },
          {
            model: FCPOApproval,
            as: 'Approvals',
            include: [
              {
                model: User,
                as: 'Approver',
                attributes: ['id', 'email', 'name'],
              },
            ],
          },
          {
            model: User,
            as: 'CreatedBy',
            attributes: ['id', 'email', 'name'],
          },
          {
            model: FulfillmentCenter,
            as: 'FulfillmentCenter',
            attributes: ['id', 'name', 'address'],
          },
          {
            model: DistributionCenter,
            as: 'DistributionCenter',
            attributes: ['id', 'name', 'address'],
          },
        ],
      });
      
      if (!result) {
        throw new Error('Failed to retrieve created FC Purchase Order');
      }
      
      // Fetch SKU matrix data separately
      const skuMatrixData = await FCPOSkuMatrix.findAll({
        where: { fcPOId: fcPO.id },
        attributes: [
          'id', 'fcPOProductId', 'catalogueId', 'sku', 'productName', 'hsn', 'mrp', 'eanUpc', 
          'brand', 'weight', 'length', 'height', 'width', 'gst', 'cess',
          'sellingPrice', 'rlp', 'rlpWithoutTax', 'gstType', 'quantity', 
          'totalAmount', 'status', 'createdAt', 'updatedAt'
        ],
      });
      
        // Attach SKU matrix data to result
        (result as any).SkuMatrix = skuMatrixData;
        
        return result;
      } catch (fetchError) {
        // If fetch fails, return minimal data
        console.error('Failed to fetch complete PO data:', fetchError);
        return {
          id: fcPO.id,
          poId: fcPO.poId,
          fcId: fcPO.fcId,
          dcId: fcPO.dcId,
          totalAmount: fcPO.totalAmount,
          status: fcPO.status,
          priority: fcPO.priority,
          description: fcPO.description,
          notes: fcPO.notes,
          createdBy: fcPO.createdBy,
          createdAt: fcPO.createdAt,
          updatedAt: fcPO.updatedAt,
        } as any;
      }
    } catch (error) {
      await transaction.rollback();
      throw error;
    }
  }

  /**
   * Submit FC Purchase Order for approval
   */
  static async submitForApproval(fcPOId: number, userId: number): Promise<FCPurchaseOrder> {
    const transaction: Transaction = await sequelize.transaction();

    try {
      const fcPO = await FCPurchaseOrder.findByPk(fcPOId, { transaction });

      if (!fcPO) {
        throw new Error(FC_PO_CONSTANTS.ERRORS.PO_NOT_FOUND);
      }

      if (fcPO.status !== 'DRAFT') {
        throw new Error('Only draft FC Purchase Orders can be submitted for approval');
      }

      // Update status to pending approval
      fcPO.status = 'PENDING_APPROVAL';
      fcPO.updatedBy = userId;
      await fcPO.save({ transaction });

      // Create approval record
      await FCPOApproval.create(
        {
          fcPOId: fcPO.id,
          approverId: userId, // Use the user who submitted for approval
          status: 'PENDING',
        },
        { transaction }
      );

      await transaction.commit();

      const result = await FCPurchaseOrder.findByPk(fcPO.id, {
        include: [
          {
            model: FCPOProduct,
            as: 'Products',
          },
          {
            model: FCPOApproval,
            as: 'Approvals',
          },
        ],
      });
      
      if (!result) {
        throw new Error('Failed to retrieve FC Purchase Order');
      }
      
      return result;
    } catch (error) {
      await transaction.rollback();
      throw error;
    }
  }

  /**
   * Process approval/rejection
   */
  static async processApproval(
    fcPOId: number,
    action: 'APPROVED' | 'REJECTED',
    approverId: number,
    approverRole: string,
    comments?: string
  ): Promise<FCPurchaseOrder> {
    const transaction: Transaction = await sequelize.transaction();

    try {
      const fcPO = await FCPurchaseOrder.findByPk(fcPOId, { transaction });

      if (!fcPO) {
        throw new Error(FC_PO_CONSTANTS.ERRORS.PO_NOT_FOUND);
      }

      if (!['DRAFT', 'PENDING_APPROVAL'].includes(fcPO.status)) {
        throw new Error('Only draft or pending FC Purchase Orders can be approved/rejected');
      }

      // Update FC PO status
      if (action === 'APPROVED') {
        fcPO.status = 'APPROVED';
        fcPO.approvedBy = approverId;
        fcPO.approvedAt = new Date();
      } else {
        fcPO.status = 'REJECTED';
        fcPO.rejectedBy = approverId;
        fcPO.rejectedAt = new Date();
        fcPO.rejectionReason = comments;
      }

      fcPO.updatedBy = approverId;
      await fcPO.save({ transaction });

      // Update approval record
      const approval = await FCPOApproval.findOne({
        where: { fcPOId: fcPO.id },
        transaction,
      });

      if (approval) {
        approval.status = action;
        approval.approverId = approverId;
        approval.comments = comments;
        approval.approvedAt = action === 'APPROVED' ? new Date() : undefined;
        await approval.save({ transaction });
      }

      await transaction.commit();

      const result = await FCPurchaseOrder.findByPk(fcPO.id, {
        include: [
          {
            model: FCPOProduct,
            as: 'Products',
          },
          {
            model: FCPOApproval,
            as: 'Approvals',
          },
        ],
      });
      
      if (!result) {
        throw new Error('Failed to retrieve FC Purchase Order');
      }

      // Parse skuMatrixOnCatalogueId JSON strings for each product
      const processedResult = {
        ...result.toJSON(),
        Products: result.Products?.map((product: any) => ({
          ...product.toJSON(),
          skuMatrixOnCatalogueId: product.skuMatrixOnCatalogueId 
            ? JSON.parse(product.skuMatrixOnCatalogueId) 
            : null
        }))
      };
      
      return processedResult as any;
    } catch (error) {
      await transaction.rollback();
      throw error;
    }
  }

  /**
   * Get FC Purchase Orders with filters
   */
  static async getFCPOs(
    filters: {
      search?: string;
      status?: string;
      fcId?: number;
      dcId?: number;
      priority?: string;
    },
    page: number,
    limit: number
  ): Promise<{ data: any[]; total: number; page: number; pages: number }> {
    const whereClause: any = {};

    if (filters.search) {
      whereClause[Op.or] = [
        { poId: { [Op.like]: `%${filters.search}%` } },
        { description: { [Op.like]: `%${filters.search}%` } },
        { notes: { [Op.like]: `%${filters.search}%` } },
      ];
    }

    if (filters.status) {
      whereClause.status = filters.status;
    }

    if (filters.fcId) {
      whereClause.fcId = filters.fcId;
    }

    if (filters.dcId) {
      whereClause.dcId = filters.dcId;
    }

    if (filters.priority) {
      whereClause.priority = filters.priority;
    }

    const { count, rows } = await FCPurchaseOrder.findAndCountAll({
      where: whereClause,
      include: [
        {
          model: FCPOProduct,
          as: 'Products',
        },
        {
          model: User,
          as: 'CreatedBy',
          attributes: ['id', 'email', 'name'],
        },
        {
          model: User,
          as: 'ApprovedBy',
          attributes: ['id', 'email', 'name'],
        },
        {
          model: User,
          as: 'RejectedBy',
          attributes: ['id', 'email', 'name'],
        },
        {
          model: FulfillmentCenter,
          as: 'FulfillmentCenter',
          attributes: ['id', 'name'],
        },
        {
          model: DistributionCenter,
          as: 'DistributionCenter',
          attributes: ['id', 'name'],
        },
      ],
      limit,
      offset: (page - 1) * limit,
      order: [['createdAt', 'DESC']],
    });

    // Parse skuMatrixOnCatalogueId JSON strings for each product
    const processedRows = rows.map(po => ({
      ...po.toJSON(),
      Products: po.Products?.map((product: any) => ({
        ...product.toJSON(),
        skuMatrixOnCatalogueId: product.skuMatrixOnCatalogueId 
          ? JSON.parse(product.skuMatrixOnCatalogueId) 
          : null
      }))
    }));

    return {
      data: processedRows,
      total: count,
      page,
      pages: Math.ceil(count / limit),
    };
  }

  /**
   * Get FC Purchase Order by ID
   */
  static async getFCPOById(fcPOId: number): Promise<FCPurchaseOrder | null> {
    const fcPO = await FCPurchaseOrder.findByPk(fcPOId, {
      include: [
        {
          model: FCPOProduct,
          as: 'Products',
          include: [
            {
              model: ProductMaster,
              as: 'Product',
              attributes: ['id', 'name', 'description', 'mrp'],
            },
          ],
        },
        {
          model: User,
          as: 'CreatedBy',
          attributes: ['id', 'email', 'name'],
        },
        {
          model: User,
          as: 'ApprovedBy',
          attributes: ['id', 'email', 'name'],
        },
        {
          model: User,
          as: 'RejectedBy',
          attributes: ['id', 'email', 'name'],
        },
        {
          model: FulfillmentCenter,
          as: 'FulfillmentCenter',
          attributes: ['id', 'name', 'address'],
        },
        {
          model: DistributionCenter,
          as: 'DistributionCenter',
          attributes: ['id', 'name', 'address'],
        },
        {
          model: FCPOApproval,
          as: 'Approvals',
          include: [
            {
              model: User,
              as: 'Approver',
              attributes: ['id', 'email', 'name'],
            },
          ],
        },
      ],
    });

    if (!fcPO) {
      return null;
    }

    // Parse skuMatrixOnCatalogueId JSON strings for each product
    const processedFCPO = {
      ...fcPO.toJSON(),
      Products: fcPO.Products?.map((product: any) => ({
        ...product.toJSON(),
        skuMatrixOnCatalogueId: product.skuMatrixOnCatalogueId 
          ? JSON.parse(product.skuMatrixOnCatalogueId) 
          : null
      }))
    };

    return processedFCPO as any;
  }

  /**
   * Update FC Purchase Order
   */
  static async updateFCPO(
    fcPOId: number,
    updateData: any,
    userId: number
  ): Promise<FCPurchaseOrder> {
    const transaction: Transaction = await sequelize.transaction();

    try {
      const fcPO = await FCPurchaseOrder.findByPk(fcPOId, { transaction });

      if (!fcPO) {
        throw new Error(FC_PO_CONSTANTS.ERRORS.PO_NOT_FOUND);
      }

      if (fcPO.status !== 'DRAFT') {
        throw new Error('Only draft FC Purchase Orders can be updated');
      }

      // Update FC PO
      Object.assign(fcPO, updateData);
      fcPO.updatedBy = userId;
      await fcPO.save({ transaction });

      // Update products if provided
      if (updateData.products && Array.isArray(updateData.products)) {
        // Delete existing products
        await FCPOProduct.destroy({
          where: { fcPOId: fcPO.id },
          transaction,
        });

        // Create new products
        const productRecords = updateData.products.map((product: any) => ({
          fcPOId: fcPO.id,
          productId: product.productId,
          catalogueId: product.catalogueId,
          productName: product.productName,
          description: product.description,
          quantity: product.quantity,
          unitPrice: product.unitPrice,
          totalAmount: product.totalAmount,
          mrp: product.mrp,
          notes: product.notes,
        }));

        await FCPOProduct.bulkCreate(productRecords, { transaction });

        // Recalculate total amount
        const totalAmount = updateData.products.reduce((sum: number, product: any) => {
          return sum + (product.totalAmount || 0);
        }, 0);

        fcPO.totalAmount = totalAmount;
        await fcPO.save({ transaction });
      }

      await transaction.commit();

      const result = await FCPurchaseOrder.findByPk(fcPO.id, {
        include: [
          {
            model: FCPOProduct,
            as: 'Products',
          },
        ],
      });
      
      if (!result) {
        throw new Error('Failed to retrieve FC Purchase Order');
      }
      
      return result;
    } catch (error) {
      await transaction.rollback();
      throw error;
    }
  }

  /**
   * Delete FC Purchase Order
   */
  static async deleteFCPO(fcPOId: number): Promise<void> {
    const transaction: Transaction = await sequelize.transaction();

    try {
      const fcPO = await FCPurchaseOrder.findByPk(fcPOId, { transaction });

      if (!fcPO) {
        throw new Error(FC_PO_CONSTANTS.ERRORS.PO_NOT_FOUND);
      }

      if (fcPO.status !== 'DRAFT') {
        throw new Error('Only draft FC Purchase Orders can be deleted');
      }

      // Delete related records
      await FCPOProduct.destroy({
        where: { fcPOId: fcPO.id },
        transaction,
      });

      await FCPOApproval.destroy({
        where: { fcPOId: fcPO.id },
        transaction,
      });

      // Delete FC PO
      await fcPO.destroy({ transaction });

      await transaction.commit();
    } catch (error) {
      await transaction.rollback();
      throw error;
    }
  }

  /**
   * Get available products for FC PO (products that have been GRN'd from DC)
   */
  static async getAvailableProductsForFCPO(dcId: number): Promise<any[]> {
    // This would typically query products that have been received via GRN from DC
    // For now, we'll return all products from the DC
    return await ProductMaster.findAll({
      where: {
        // Add any filters for products available for FC PO
        status: 1,
      },
      attributes: ['id', 'name', 'description', 'mrp'],
      order: [['name', 'ASC']],
    });
  }
}<|MERGE_RESOLUTION|>--- conflicted
+++ resolved
@@ -65,11 +65,7 @@
       const skuMatrixRecords: any[] = [];
 
       for (const product of data.products) {
-<<<<<<< HEAD
-        // Find the product by catalogue_id
-=======
         // Find the product by catalogue_id in ProductMaster table
->>>>>>> 1f369952
         const parentProduct = await ProductMaster.findOne({
           where: { catelogue_id: product.catelogue_id },
           transaction,
@@ -103,11 +99,7 @@
           cess: product.cess || parentProduct.cess || 0,
           imageUrl: product.image_url || parentProduct.image_url || '',
           brandId: product.brand_id || parentProduct.brand_id || 1,
-<<<<<<< HEAD
           categoryId: product.category_id || parentProduct.category || 1,
-=======
-          categoryId: product.category_id || 1,
->>>>>>> 1f369952
           status: 1,
         };
 
